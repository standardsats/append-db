--- conflicted
+++ resolved
@@ -16,19 +16,15 @@
     use serde::{Deserialize, Serialize};
     use sqlx::{query_as, query_scalar, FromRow};
     use std::convert::Infallible;
-<<<<<<< HEAD
-    use std::ops::Deref;
     use uuid::Uuid;
+    use std::time::Duration;
+    use tokio::time::timeout;
 
     #[derive(Clone, Debug, PartialEq, Serialize, Deserialize, FromRow)]
     struct TestStruct {
         id: i32,
         u_id: Uuid,
     }
-=======
-    use std::time::Duration;
-    use tokio::time::timeout;
->>>>>>> a266d68d
 
     #[derive(Clone, Debug, PartialEq, Serialize, Deserialize, VersionedState)]
     struct State0 {
@@ -99,11 +95,7 @@
         };
         let postgres1 = postgres.duplicate();
         let db = AppendDb::new(postgres1, state1.clone());
-<<<<<<< HEAD
-        assert_eq!(db.get().await.deref(), &state1);
-=======
         assert_eq!(db.get(), state1);
->>>>>>> a266d68d
     }
 
     #[sqlx_database_tester::test(pool(variable = "pool", migrations = "./migrations"))]
@@ -130,17 +122,6 @@
             field: String::new(),
         };
         let postgres1 = postgres.duplicate();
-<<<<<<< HEAD
-        let mut db1 = AppendDb::new(postgres1, state1.clone());
-        db1.update(Update1::Append("Hello".to_string()))
-            .await
-            .expect("update");
-        assert_eq!(db1.get().await.deref().field, "Hello".to_string());
-        db1.update(Update1::Set("Hello world!".to_string()))
-            .await
-            .expect("update");
-        assert_eq!(db1.get().await.deref().field, "Hello world!".to_string());
-=======
         let db1 = AppendDb::new(postgres1, state1.clone());
         db1.update(Update1::Append("Hello".to_string()))
             .await
@@ -150,7 +131,6 @@
             .await
             .expect("update");
         assert_eq!(db1.get().field, "Hello world!".to_string());
->>>>>>> a266d68d
     }
 
     #[sqlx_database_tester::test(pool(variable = "pool", migrations = "./migrations"))]
@@ -179,11 +159,7 @@
         let state1 = State1 {
             field: "Hello".to_string(),
         };
-<<<<<<< HEAD
-        let mut db1 = AppendDb::new(postgres1, state1.clone());
-=======
         let db1 = AppendDb::new(postgres1, state1.clone());
->>>>>>> a266d68d
         db1.update(Update1::Append(" world!".to_string()))
             .await
             .expect("update");
@@ -222,11 +198,7 @@
             field: String::new(),
         };
         let postgres1 = postgres.duplicate();
-<<<<<<< HEAD
-        let mut db1 = AppendDb::new(postgres1, state1.clone());
-=======
         let db1 = AppendDb::new(postgres1, state1.clone());
->>>>>>> a266d68d
         db1.update(Update1::Append("Hello".to_string()))
             .await
             .expect("update");
@@ -235,11 +207,7 @@
             .expect("update");
 
         db1.load().await.expect("load");
-<<<<<<< HEAD
-        assert_eq!(db1.get().await.deref().field, "Hello world!".to_string());
-=======
         assert_eq!(db1.get().field, "Hello world!".to_string());
->>>>>>> a266d68d
     }
 
     #[sqlx_database_tester::test(pool(variable = "pool", migrations = "./migrations"))]
@@ -284,17 +252,12 @@
 
         db1.load().await.expect("load");
         assert_eq!(
-<<<<<<< HEAD
-            db1.get().await.deref().field,
-=======
             db1.get().field,
->>>>>>> a266d68d
             "Hello world! ') drop table updates2;".to_string()
         );
     }
 
     #[sqlx_database_tester::test(pool(variable = "pool", migrations = "./migrations"))]
-<<<<<<< HEAD
     async fn uuid_test() {
         let u_id = Uuid::new_v4();
         let id = query_scalar("insert into uuid_test (u_id) values ($1) returning id")
@@ -309,7 +272,9 @@
             .await;
         assert!(v.is_ok(), "Failed to select: {}", format!("{:?}", v));
         assert_eq!(v.unwrap(), TestStruct { id, u_id }, "Not equal objects")
-=======
+    }
+
+    #[sqlx_database_tester::test(pool(variable = "pool", migrations = "./migrations"))]
     async fn dead_lock_test() {
         let state0 = State0 { field: 0 };
         let db = AppendDb::new(Postgres::new(pool), state0.clone());
@@ -330,11 +295,10 @@
         };
 
         assert!(
-            timeout(Duration::from_secs(2), locking_future)
+            timeout(Duration::from_secs(3), locking_future)
                 .await
                 .is_ok(),
             "Dead locked"
         );
->>>>>>> a266d68d
     }
 }